"""The Dialogue Manager controls the action-selection and state-tracking part of the IAI MovieBot
agent. The agent can access the state, context and actions via the Dialogue Manager.
Dialogue manager also access the database and ontology to carry on the conversation.
"""


<<<<<<< HEAD
from moviebot.core.intents.agent_intents import AgentIntents
=======
from moviebot.core.shared.intents.agent_intents import AgentIntents
>>>>>>> ee5752bc
from moviebot.dialogue_manager.dialogue_act import DialogueAct
from moviebot.dialogue_manager.dialogue_policy import DialoguePolicy
from moviebot.dialogue_manager.dialogue_state_tracker import (
    DialogueStateTracker,
)
from moviebot.nlu.annotation.item_constraint import ItemConstraint
from moviebot.nlu.annotation.operator import Operator


class DialogueManager:
    """The Dialogue Manager controls the action-selection and state-tracking part of the IAI MovieBot
    agent. The agent can access the state, context and actions via the Dialogue Manager.
    Dialogue manager also access the database and ontology to carry on the conversation.
    """

    def __init__(self, config, isBot, new_user):
        """Initialises the components of class DialogueStateTracking and ActionSelection

        Args:
            config: The settings for components to be initialized
            isBot: if the conversation is via bot or not

        """
        self.ontology = config["ontology"]
        self.database = config["database"]
        self.isBot = isBot
        self.new_user = new_user
        self.dialogue_state_tracker = DialogueStateTracker(config, self.isBot)
        self.dialogue_policy = DialoguePolicy(
            self.ontology, self.isBot, self.new_user
        )

    def start_dialogue(self, new_user=False):
        """Starts the dialogue by generating a response from the agent

        :return: First agent response

        Args:
            new_user:  (Default value = False)

        """
        self.dialogue_state_tracker.dialogue_state.initialize()
        self.dialogue_state_tracker.dialogue_context.initialize()
        agent_dact = DialogueAct(
            AgentIntents.WELCOME,
            [
                ItemConstraint("new_user", Operator.EQ, new_user),
                ItemConstraint("is_bot", Operator.EQ, self.isBot),
            ],
        )
        self.dialogue_state_tracker.update_state_agent([agent_dact])
        return [agent_dact]

    def receive_input(self, user_dacts):
        """Receives the input from the agent and updates state/context.

        Args:
            user_dacts: The user utterance in the form of Dialogue Acts

        """
        if user_dacts:
            self.dialogue_state_tracker.update_state_user(user_dacts)

    def generate_output(self, restart=False):
        """Selects the next action based on the Dialogue Policy and generates system response.
        Also accesses the database/ontology if required.

        :return: The system response in the form of Dialogue Acts

        Args:
            restart:  (Default value = False)

        """
        # access the database if required according to the dialogue state and update the state
        if restart:
            self.dialogue_state_tracker.dialogue_state.initialize()
            self.dialogue_state_tracker.dialogue_context.initialize()
        dialogue_state = self.dialogue_state_tracker.dialogue_state
        if (
            dialogue_state.agent_can_lookup or dialogue_state.agent_req_filled
        ) and not dialogue_state.agent_made_offer:
            # accesses the database to fetch results if required
            database_result = self.database_lookup()
            self.dialogue_state_tracker.update_state_db(
                database_result, self.database.backup_db_results
            )

        # next action based on updated state
        dialogue_state = self.dialogue_state_tracker.dialogue_state
        agent_dacts = self.dialogue_policy.next_action(
            dialogue_state, restart=restart
        )
        self.dialogue_state_tracker.update_state_agent(agent_dacts)

        return agent_dacts

    def database_lookup(self):
        """Performs a database query considering the current dialogue state (the current information
        needs)

        Returns:
            The list of results matching user information needs

        """
        dialogue_state = self.dialogue_state_tracker.get_state()
        database_result = self.database.database_lookup(
            dialogue_state, self.ontology
        )
        return database_result

    def get_state(self):
        """Returns the dialogue state. This can be used by the NLG to generate an appropriate output

        Returns:
            the current state of Dialogue

        """
        return self.dialogue_state_tracker.dialogue_state

    def get_context(self):
        """Returns current context of the conversation

        Returns:
            the current context of the conversation with a specific user

        """
        return self.dialogue_state_tracker.dialogue_context<|MERGE_RESOLUTION|>--- conflicted
+++ resolved
@@ -1,14 +1,11 @@
-"""The Dialogue Manager controls the action-selection and state-tracking part of the IAI MovieBot
-agent. The agent can access the state, context and actions via the Dialogue Manager.
-Dialogue manager also access the database and ontology to carry on the conversation.
+"""The Dialogue Manager controls the action-selection and state-tracking part
+of the IAI MovieBot agent. The agent can access the state, context and actions
+via the Dialogue Manager. Dialogue manager also access the database and ontology
+to carry on the conversation.
 """
 
 
-<<<<<<< HEAD
 from moviebot.core.intents.agent_intents import AgentIntents
-=======
-from moviebot.core.shared.intents.agent_intents import AgentIntents
->>>>>>> ee5752bc
 from moviebot.dialogue_manager.dialogue_act import DialogueAct
 from moviebot.dialogue_manager.dialogue_policy import DialoguePolicy
 from moviebot.dialogue_manager.dialogue_state_tracker import (
@@ -19,13 +16,15 @@
 
 
 class DialogueManager:
-    """The Dialogue Manager controls the action-selection and state-tracking part of the IAI MovieBot
-    agent. The agent can access the state, context and actions via the Dialogue Manager.
-    Dialogue manager also access the database and ontology to carry on the conversation.
+    """The Dialogue Manager controls the action-selection and state-tracking
+    part of the IAI MovieBot agent. The agent can access the state, context and
+    actions via the Dialogue Manager. Dialogue manager also access the database
+    and ontology to carry on the conversation.
     """
 
     def __init__(self, config, isBot, new_user):
-        """Initialises the components of class DialogueStateTracking and ActionSelection
+        """Initialises the components of class DialogueStateTracking and
+        ActionSelection.
 
         Args:
             config: The settings for components to be initialized
@@ -73,8 +72,8 @@
             self.dialogue_state_tracker.update_state_user(user_dacts)
 
     def generate_output(self, restart=False):
-        """Selects the next action based on the Dialogue Policy and generates system response.
-        Also accesses the database/ontology if required.
+        """Selects the next action based on the Dialogue Policy and generates
+        system response. Also accesses the database/ontology if required.
 
         :return: The system response in the form of Dialogue Acts
 
@@ -106,8 +105,8 @@
         return agent_dacts
 
     def database_lookup(self):
-        """Performs a database query considering the current dialogue state (the current information
-        needs)
+        """Performs a database query considering the current dialogue state
+        (the current information needs).
 
         Returns:
             The list of results matching user information needs
@@ -120,7 +119,8 @@
         return database_result
 
     def get_state(self):
-        """Returns the dialogue state. This can be used by the NLG to generate an appropriate output
+        """Returns the dialogue state. This can be used by the NLG to generate
+        an appropriate output.
 
         Returns:
             the current state of Dialogue
