--- conflicted
+++ resolved
@@ -19,9 +19,7 @@
 from moviebot.dialogue_manager.dialogue_act import DialogueAct
 from moviebot.dialogue_manager.dialogue_policy import DialoguePolicy
 from moviebot.dialogue_manager.dialogue_state import DialogueState
-from moviebot.dialogue_manager.dialogue_state_tracker import (
-    DialogueStateTracker,
-)
+from moviebot.dialogue_manager.dialogue_state_tracker import DialogueStateTracker
 from moviebot.recommender.recommender_model import RecommenderModel
 
 if TYPE_CHECKING:
@@ -188,17 +186,4 @@
         Returns:
             The current state of dialogue.
         """
-<<<<<<< HEAD
-        return self.dialogue_state_tracker.dialogue_state
-
-    def _stringify_dialogue_acts(self) -> None:
-        """Stringifies the dialogue acts before dump."""
-        for utterance in self._dialogue_history.utterances:
-            options = utterance.metadata.get("options", {})
-            options_str = defaultdict(list)
-            for da, opts in options.items():
-                options_str[str(da)] = opts
-            utterance.metadata["options"] = options_str
-=======
-        return self.dialogue_state_tracker.dialogue_state
->>>>>>> f7de7737
+        return self.dialogue_state_tracker.dialogue_state