--- conflicted
+++ resolved
@@ -1,19 +1,10 @@
 """Dialogue State Tracker updates the current dialogue state."""
 
-<<<<<<< HEAD
-__author__ = "Javeria Habib"
 
 from copy import deepcopy
 
 from moviebot.core.intents.agent_intents import AgentIntents
 from moviebot.core.intents.user_intents import UserIntents
-=======
-
-from copy import deepcopy
-
-from moviebot.core.shared.intents.agent_intents import AgentIntents
-from moviebot.core.shared.intents.user_intents import UserIntents
->>>>>>> ee5752bc
 from moviebot.dialogue_manager.dialogue_context import DialogueContext
 from moviebot.dialogue_manager.dialogue_state import DialogueState
 from moviebot.nlu.annotation.item_constraint import ItemConstraint
@@ -61,11 +52,7 @@
         """
         if param.value in Values.__dict__.values():
             return param.value
-<<<<<<< HEAD
         value = f"{str(param.op)} {param.value}"
-=======
-        value = str(param.op) + " " + param.value
->>>>>>> ee5752bc
         if value not in Values.__dict__.values():
             value = value.strip()
         time_value = self.dialogue_state.frame_CIN[param.slot]
@@ -75,21 +62,11 @@
         ):
             if time_value.startswith(">"):
                 value = (
-<<<<<<< HEAD
-                    f"between {time_value.split()[-1]} and "
-                    f"{value.split()[-1]}"
-                )
-            else:
-                value = (
-                    f" between {value.split()[-1]} and"
-                    f" {time_value.split()[-1]}"
-=======
                     f"between {time_value.split()[-1]} and {value.split()[-1]}"
                 )
             else:
                 value = (
                     f" between {value.split()[-1]} and {time_value.split()[-1]}"
->>>>>>> ee5752bc
                 )
             self.dialogue_state.frame_CIN[param.slot] = value
         else:
