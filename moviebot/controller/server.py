--- conflicted
+++ resolved
@@ -6,10 +6,6 @@
 import yaml
 from flask import Flask, request
 
-<<<<<<< HEAD
-from moviebot.controller.controller_messenger import ControllerMessenger
-=======
->>>>>>> f92d3aa0
 from moviebot.controller.controller_telegram import ControllerTelegram
 
 app = Flask(__name__)
@@ -65,73 +61,4 @@
     """
     controller_telegram.execute_agent(config)
     set_webhook()
-<<<<<<< HEAD
-    app.run(host="0.0.0.0", port=environ.get("PORT", 5000))
-
-
-def verify_token():
-    """Gets verify token from config file."""
-    path = "config/bot_token.yaml"
-    with open(path, "r") as file:
-        config = yaml.load(file, Loader=yaml.Loader)
-        VERIFY_TOKEN = config["MESSENGER_VERIFY_TOKEN"]
-        return VERIFY_TOKEN
-
-
-@app.route("/", methods=["GET", "POST"])
-def receive_message():
-    """Receives messenger POST requests."""
-    if request.method == "GET":
-        token_sent = request.args.get("hub.verify_token")
-        return verify_fb_token(token_sent)
-    else:
-        output = request.get_json()
-        print(output)
-        action(output)
-        return "Message Processed"
-
-
-def verify_fb_token(token_sent):
-    if token_sent == verify_token():
-        return request.args.get("hub.challenge")
-    return "Invalid verification token"
-
-
-def action(output):
-    """Gets user id and payload from output and runs get_message in the
-    controller.
-
-    Args:
-        output: Output from request.
-    """
-    event = output["entry"][0]["messaging"][0]
-    user_id = event["sender"]["id"]
-    controller_messenger.initialize(user_id)
-    payload = get_message(output)
-    print(payload)
-    if payload is not None:
-        if controller_messenger.run_method(user_id, payload):
-            controller_messenger.send_message(user_id, payload)
-
-
-def get_message(output):
-    """Gets payload from output.
-
-    Args:
-        output: Output from request.
-
-    Returns:
-        String with payload.
-    """
-    for event in output["entry"]:
-        for message in event["messaging"]:
-            if message.get("message"):
-                if message["message"].get("quick_reply"):
-                    return message["message"]["quick_reply"]["payload"]
-                if message["message"].get("text"):
-                    return message["message"]["text"]
-            if message.get("postback"):
-                return message["postback"]["payload"]
-=======
-    app.run(host="0.0.0.0", port=environ.get("PORT", 5000))
->>>>>>> f92d3aa0
+    app.run(host="0.0.0.0", port=environ.get("PORT", 5000))