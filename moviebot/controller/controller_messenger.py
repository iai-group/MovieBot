--- conflicted
+++ resolved
@@ -26,6 +26,7 @@
         self.token = ""
         self.agent = {}
         self.record_data = {}
+        self.record_data_agent = {}
         self.user_options = {}
         self.user_options = {}
         self.agent_response = {}
@@ -56,32 +57,6 @@
         self.start_agent(user_id)
         self.instructions(user_id, False)
 
-    def add_to_db(self, user_id, payload, movie_id):
-        if self.users[user_id] is False:
-            return None
-        if payload == "I have already watched it.":
-            self.userDBIns_seen(user_id, movie_id)
-        if payload == "I like this recommendation.":
-            self.userDBIns_like(user_id, movie_id)
-
-    def userDBIns_like(self, PSID, Movie_ID, like=1):
-        conn = sqlite3.connect('data/user_data.db')
-        c = conn.cursor()
-        c.execute(f"INSERT INTO USER_DATA (PSID, Movie_ID, Liked_Movies) VALUES ({PSID}, {Movie_ID}, '{like}')")
-        conn.commit()
-
-    def userDBIns_seen(self, PSID, Movie_ID, seen=1):
-        conn = sqlite3.connect('data/user_data.db')
-        c = conn.cursor()
-        c.execute(f"INSERT INTO USER_DATA (PSID, Movie_ID, Seen_Movies) VALUES ({PSID}, {Movie_ID}, '{seen}')")
-        conn.commit()
-
-    def user_db_del(self, id):
-        conn = sqlite3.connect('data/user_data.db')
-        c = conn.cursor()
-        c.execute(f"DELETE FROM USER_DATA where PSID={id}")
-        conn.commit()
-
     def load_bot_token(self, bot_token_path):
         """Loads the Token for the Telegram bot
 
@@ -157,8 +132,11 @@
         self.agent[user_id] = Agent(self.configuration)
         self.user_options[user_id] = {}
         self.agent[user_id].initialize(user_id)
-        self.agent_response[user_id], self.user_options[user_id] = self.agent[user_id].start_dialogue(None, restart)
+        self.agent_response[user_id], self.record_data_agent[user_id], self.user_options[user_id
+        ] =  self.agent[user_id].start_dialogue()
         if restart:
+            self.agent_response[user_id], self.record_data_agent[user_id], self.user_options[user_id
+            ] = self.agent[user_id].start_dialogue(None, restart)
             self.text(user_id, self.agent_response[user_id])
 
     def typing_on(self, user_id):
@@ -206,35 +184,27 @@
 
     def continue_dialogue(self, user_id, payload):
         user_utterance = UserUtterance({'text': payload})
-        self.agent_response[user_id], self.user_options[user_id] =  \
-            self.agent[user_id].continue_dialogue(
+        self.agent_response[user_id], self.record_data_agent[user_id], self.user_options[user_id
+        ] = self.agent[user_id].continue_dialogue(
             user_utterance, self.user_options[user_id]
         )
-        #self.record(user_id, payload)
+        print("self.record_data: ", self.record_data_agent[user_id])
+        self.record(user_id, payload)
         movie_id = self.get_movie_id(self.agent_response[user_id])
         self.get_info(movie_id, user_id)
         #self.add_to_db(user_id, payload, movie_id)
-<<<<<<< HEAD
-        # if self.agent[user_id].bot_recorder:
-        #     record_data = {"Timestamp": user_utterance.get_timestamp()}
-        #     record_data.update(self.record_data_agent[user_id])
-        #     record_data.update({"Execution_Time": str(round(end - start, 3))})
-        #     self.agent[user_id].bot_recorder.record_user_data(
-        #         user_id, record_data)
-=======
->>>>>>> 65968c40
         print("agent_response: ", self.agent_response[user_id])
 
-    # def record(self, user_id, payload):
-    #     print(self.agent[user_id].bot_recorder)
-    #     if self.agent[user_id].bot_recorder:
-    #         self.record_data[user_id] = {
-    #             'Timestamp': str(datetime.now()),
-    #             'User_Input': payload
-    #         }
-    #         #self.record_data[user_id].update(self.record_data_agent[user_id])
-    #         self.agent[user_id].bot_recorder.record_user_data(
-    #             user_id, self.record_data[user_id])
+    def record(self, user_id, payload):
+        print(self.agent[user_id].bot_recorder)
+        if self.agent[user_id].bot_recorder:
+            self.record_data[user_id] = {
+                'Timestamp': str(datetime.now()),
+                'User_Input': payload
+            }
+            self.record_data[user_id].update(self.record_data_agent[user_id])
+            self.agent[user_id].bot_recorder.record_user_data(
+                user_id, self.record_data[user_id])
 
     def send_message(self, user_id, payload):
         if user_id not in self.agent:
