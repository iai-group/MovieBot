"""This file contains the Controller class which controls the flow of the
conversation while the user interacts with the agent using python console"""

__author__ = 'Javeria Habib'

from moviebot.agent.agent import Agent
from moviebot.controller.controller import Controller


class ControllerTerminal(Controller):
<<<<<<< HEAD
    """This is the main class that controls the other components of the IAI
    MovieBot. The controller executes the conversational agent."""
=======
    """This is the main class that controls the other components of the
    IAI MovieBot. The controller executes the conversational agent."""
>>>>>>> 875e374f

    def __init__(self):
        """Initializes some basic structs for the Controller.
        """

    def execute_agent(self, configuration):
        """Runs the conversational agent and executes the dialogue by calling
        the basic components of IAI MovieBot

        Args:
            configuration: the settings for the agent

        """
        agent = Agent(configuration)
        agent.initialize()
        print(
            'The components for the conversation are initialized successfully.')
        user_options = {}
        agent_response, user_options = agent.start_dialogue()
        print(f'AGENT: {agent_response}')
        while not agent.terminated_dialogue():
            user_utterance = input('User: ')
            agent_response, user_options = agent.continue_dialogue(
                user_utterance, user_options)
            print(f'AGENT: {agent_response}')
            if user_options:
                print(list(user_options.values()))
        agent.end_dialogue()<|MERGE_RESOLUTION|>--- conflicted
+++ resolved
@@ -8,13 +8,8 @@
 
 
 class ControllerTerminal(Controller):
-<<<<<<< HEAD
-    """This is the main class that controls the other components of the IAI
-    MovieBot. The controller executes the conversational agent."""
-=======
     """This is the main class that controls the other components of the
     IAI MovieBot. The controller executes the conversational agent."""
->>>>>>> 875e374f
 
     def __init__(self):
         """Initializes some basic structs for the Controller.
