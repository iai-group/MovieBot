--- conflicted
+++ resolved
@@ -4,12 +4,8 @@
 from dataclasses import asdict, dataclass, field
 from typing import Any, Dict, List, Tuple
 
-<<<<<<< HEAD
 from dialoguekit.core import AnnotatedUtterance, Utterance
-from moviebot.agent.agent import DialogueOptions
-=======
 from moviebot.core.core_types import DialogueOptions
->>>>>>> 8b4c2e50
 
 HTTP_OBJECT_MESSAGE = Dict[str, Dict[str, str]]
 
