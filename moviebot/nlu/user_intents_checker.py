"""This file contains the main functions for checking the user intents."""

import re
import string
from copy import deepcopy
from typing import Any, Dict, List

from nltk.stem import WordNetLemmatizer
from nltk.tokenize import word_tokenize

from moviebot.core.intents.user_intents import UserIntents
from moviebot.core.utterance.utterance import UserUtterance
from moviebot.database.db_movies import DataBase
from moviebot.dialogue_manager.dialogue_act import DialogueAct
from moviebot.domain.movie_domain import MovieDomain
from moviebot.nlu.annotation.item_constraint import ItemConstraint
from moviebot.nlu.annotation.operator import Operator
from moviebot.nlu.annotation.rule_based_annotator import RBAnnotator
from moviebot.nlu.annotation.slots import Slots
from moviebot.nlu.annotation.values import Values
from moviebot.nlu.data_loader import DataLoader
<<<<<<< HEAD
from moviebot.nlu.recommendation_decision_processing import (
    RecommendationChoices,
    convert_choice_to_preference,
)
from moviebot.ontology.ontology import Ontology
=======
>>>>>>> ddb95f1e

PATTERN_BASIC = {
    UserIntents.ACKNOWLEDGE: ["yes", "okay", "fine", "sure"],
    UserIntents.DENY: ["no", "nope", "nah", "not"],
    UserIntents.HI: ["hi", "hello", "hey", "howdy"],
    UserIntents.BYE: ["bye", "goodbye", "quit", "exit"],
}

PATTERN_DONT_CARE = [
    "anything",
    "any",
    "dont know",
    "i do not care",
    "i dont care",
    "dont care",
    "dontcare",
    "it does not matter",
    "it doesnt matter",
    "does not matter",
    "doesnt matter",
    "no one",
    "no body",
    "nobody",
    "nothing",
    "none",
]
PATTERN_QUESTION = [
    "who",
    "what",
    "when",
    "which",
    "can",
    "could",
    "is",
    "are",
]
PATTERN_DONT_LIKE = [
    "something else",
    "anything else",
    "dont like it",
    "not this",
    "another",
]
PATTERN_DONT_WANT = [
    "dont",
    "not",
    "nothing",
    "wont",
    "shouldnt",
    "dont need",
    "dont want",
    "no",
    "not",
]
PATTERN_WATCHED = [
    "watched",
    "seen",
    "yes",
    "I have",
    "yup",
    "yea",
]


class UserIntentsChecker:
    def __init__(self, config: Dict[str, Any]) -> None:
        """CheckUserIntents is a class to detect the intents for the class NLU.

        It receives the utterance and matches it to the patterns created. If
        required, CheckUserIntents calls annotators to check which slot user
        refers to.

        Args:
            config: Dictionary with domain knowledge and database.
        """
        self.domain: MovieDomain = config["domain"]
        self.database: DataBase = config["database"]
        # Load the preprocessing elements and the Database as slot-values
        self._punctuation_remover()
        self.lemmatizer = WordNetLemmatizer()
        self.data_loader = DataLoader(config, self._lemmatize_value)
        self.slot_values = self.data_loader.load_slot_value_pairs()
        # load the tag-words from the DB
        tag_words_slots = self.data_loader.load_tag_words(
            config["tag_words_slots_path"]
        )
        self.tag_words_user_reveal = tag_words_slots["user_reveal"]
        self.tag_words_user_inquire = tag_words_slots["user_inquire"]
        self.tag_words_user_reveal_inquire = tag_words_slots[
            "user_reveal_inquire"
        ]
        # Load the components for intent detection
        self.slot_annotator = RBAnnotator(
            self._process_utterance, self._lemmatize_value, self.slot_values
        )
        self._lemmatize_value("temp")

    def _punctuation_remover(self, remove_ques: bool = True) -> None:
        """Defines a patterns of punctuation marks to remove/keep in the
        utterance.

        TODO (Ivica Kostric) This should be removed. Move all preprocessing
        operations to moviebot.nlu.text_processing.Tokenizer

        Args:
            remove_ques: Defaults to True.
        """
        punctuation = string.punctuation  # .replace('-', '')
        if not remove_ques:
            punctuation = punctuation.replace("?", "")
        self.punctuation_remover = str.maketrans(
            punctuation, " " * len(punctuation)
        )

    def _process_utterance(self, value, last_sys_act=None) -> str:
        """Preprocesses the user input to get a raw sentence.

        TODO (Ivica Kostric) This should be removed. Move all preprocessing
        operations to moviebot.nlu.text_processing.Tokenizer

        Args:
            value: A string containing user input or values.
            last_sys_act: The previous DAct by the Conversational Agent.
              Defaults to None.

        Returns:
            String having the processed utterance.
        """
        value = value.rstrip().lower()
        value = value.replace("'", "")
        value = value.translate(self.punctuation_remover)
        value = " " + value + " "
        return value

    def _lemmatize_value(self, value, skip_number=False) -> str:
        """Returns lemmatized text.

        TODO (Ivica Kostric) This should be removed. Move all preprocessing
        operations to moviebot.nlu.text_processing.Tokenizer.

        Args:
            value: Value to lemmatize.
            skip_number: Defaults to False.
        """
        value = self._process_utterance(value)
        return " ".join(
            [self.lemmatizer.lemmatize(word) for word in word_tokenize(value)]
        )

    def is_dontcare(self, user_utterance: UserUtterance) -> bool:
        """Returns true if any keyword from dont care pattern is present.

        TODO (Ivica Kostric): This can be partially merged with
        check_basic_intent. Regex can be dropped since we are only looking for
        complete tokens anyway.

        Args:
            utterance: A processed user utterance.

        Returns:
            True if the dont care pattern detected.
        """
        for token in user_utterance.get_tokens():
            for pattern in PATTERN_DONT_CARE:
                match = re.search(r"\b{0}\b".format(pattern), token.lemma)
                if match:
                    return True
        return False

    def _is_question(self, utterance: str) -> bool:
        """Returns true if any keyword from question pattern is present.

        Args:
            utterance: Raw text.

        Returns:
            True if the text is a question.
        """
        if utterance.lower().split()[
            0
        ] in PATTERN_QUESTION or utterance.strip().endswith("?"):
            return True
        else:
            return False

    def check_basic_intent(
        self, user_utterance: UserUtterance, intent: UserIntents
    ) -> List[DialogueAct]:
        """Given intent and a list of intent patterns checks if any token in
        user utterance match the pattern.

        Args:
            user_utterance: Class containing raw utterance and processed tokens.
            intent: Intent for which to compare patterns.

        Returns:
            If pattern exists returns that intents dialogue act.
        """
        user_dacts = []
        dact = DialogueAct(UserIntents.UNK, [])
        for token in user_utterance.get_tokens():
            if any(
                [
                    re.search(r"\b{0}\b".format(pattern), token.lemma)
                    for pattern in PATTERN_BASIC.get(intent, [])
                ]
            ):
                dact.intent = intent
        if dact.intent != UserIntents.UNK:
            user_dacts.append(dact)
        return user_dacts

    def check_reveal_voluntary_intent(
        self, user_utterance: UserUtterance
    ) -> List[DialogueAct]:
        """Finds any voluntary revealed information in utterance.

        Args:
            utterance: Processed user utterance.

        Returns:
            A list of dialogue acts with revealed information.
        """
        user_dacts = []
        dact = DialogueAct(UserIntents.UNK, [])
        person_name_checks = False
        for slot in self.domain.slots_annotation:
            if slot in [x.value for x in [Slots.ACTORS, Slots.DIRECTORS]]:
                if person_name_checks:
                    continue
                else:
                    person_name_checks = True
            # if slot == Slots.TITLE.value and dact.intent!= UserIntents.UNK:
            # continue
            params = self.slot_annotator.slot_annotation(slot, user_utterance)
            if params:
                dact.intent = UserIntents.REVEAL
                dact.params.extend(params)
                # user_dacts.append(dact)
                # return user_dacts
        if dact.intent != UserIntents.UNK:
            # print(f'All Dacts\n{dact}')
            self._filter_dact(dact, user_utterance.text)
            # print(f'Filtered Dacts\n{dact}')
            if len(dact.params) > 0:
                user_dacts.append(dact)
        return user_dacts

    def check_reveal_intent(
        self, user_utterance, last_agent_dact
    ) -> List[DialogueAct]:
        """Checks utterance for intent "reveal".

        This function is only called if the intent of agent is ELicit to see
        if user has answered the query.

        Args:
            utterance: Processed user utterance.
            last_agent_dact: Last agent dialogue act.

        Returns:
            A list of dialogue acts.
        """
        user_dacts = []
        for param in last_agent_dact.params:
            dact = DialogueAct(UserIntents.UNK, [])
            slot = param.slot
            params = self.slot_annotator.slot_annotation(slot, user_utterance)
            if params:
                dact.intent = UserIntents.REVEAL
                dact.params.extend(params)
            if dact.intent == UserIntents.UNK and self.is_dontcare(
                user_utterance
            ):
                dact.intent = UserIntents.REVEAL
                dact.params.append(
                    ItemConstraint(param.slot, Operator.EQ, Values.DONT_CARE)
                )
            if dact.intent != UserIntents.UNK:
                # print(f'All Dacts\n{dact}')
                self._filter_dact(dact, user_utterance.text)
                # print(f'Filtered Dacts\n{dact}')
                if len(dact.params) > 0:
                    user_dacts.append(dact)
            else:
                dact.intent = UserIntents.REVEAL
                dact.params.append(
                    ItemConstraint(param.slot, Operator.EQ, Values.NOT_FOUND)
                )
                user_dacts.append(dact)
        return user_dacts

    def check_reject_intent(
        self, user_utterance: UserUtterance
    ) -> List[DialogueAct]:
        """Checks utterance for intent "reject".

        Args:
            utterance: Processed user utterance.

        Returns:
            A list of dialogue acts.
        """
        # checking for intent = 'reject'
        tokens = user_utterance.get_tokens()
        utterance = sum(tokens).lemma if tokens else ""
        user_dacts = []
        dact = DialogueAct(UserIntents.UNK, [])
        if any(
            [
                re.search(r"\b{0}\b".format(pattern), utterance)
                for pattern in PATTERN_DONT_LIKE
            ]
        ):
            dact.intent = UserIntents.REJECT
            preference = convert_choice_to_preference(
                RecommendationChoices.DONT_LIKE
            )
            dact.params = [
                ItemConstraint("reason", Operator.EQ, "dont_like"),
                ItemConstraint("preference", Operator.EQ, preference),
            ]
        elif any(
            [
                re.search(r"\b{0}\b".format(pattern), utterance)
                for pattern in PATTERN_WATCHED
            ]
        ):
            dact.intent = UserIntents.REJECT
            preference = convert_choice_to_preference(
                RecommendationChoices.WATCHED
            )
            dact.params = [
                ItemConstraint("reason", Operator.EQ, "watched"),
                ItemConstraint("preference", Operator.EQ, preference),
            ]
        if dact.intent != UserIntents.UNK:
            user_dacts.append(dact)
        return user_dacts

    def check_inquire_intent(
        self, user_utterance: UserUtterance
    ) -> List[DialogueAct]:
        """Checks utterance for intent "inquire".

        Args:
            utterance: Processed user utterance.

        Returns:
            A list of dialogue acts.
        """
        # matching intents to 'list', 'Summarize', 'Subset', 'Compare' and
        # 'Similar'
        tokens = user_utterance.get_tokens()
        utterance = sum(tokens).lemma if tokens else ""
        user_dacts = []
        dact = DialogueAct(UserIntents.UNK, [])
        for slot, values in self.tag_words_user_inquire.items():
            if any([value for value in values if value in utterance]):
                dact.intent = UserIntents.INQUIRE
                dact.params.append(ItemConstraint(slot, Operator.EQ, ""))
        if (
            dact.intent == UserIntents.UNK
        ):  # and self._is_question(raw_utterance):
            for slot, values in self.tag_words_user_reveal_inquire.items():
                if any([value for value in values if value in utterance]):
                    dact.intent = UserIntents.INQUIRE
                    dact.params.append(ItemConstraint(slot, Operator.EQ, ""))
        if dact.intent != UserIntents.UNK:
            user_dacts.append(dact)
        return user_dacts

    def _filter_dact(  # noqa: C901
        self, dact: DialogueAct, raw_utterance: str
    ) -> None:
        """Filters and removes dialogue act parameters if one is a sub-string
        of another.

        More filters are applied to remove the params or
        change slots in a specified sequence if these qualify specific
        conditions.

        Args:
            dact: Dialogue act to filter.
            raw_utterance: Raw user utterance.
        """
        slot_filter_priority = [
            Slots.GENRES,
            Slots.ACTORS,
            Slots.DIRECTORS,
            Slots.KEYWORDS,
            Slots.TITLE,
        ]
        # first see if multiple genres lead to a plot keyword or title
        for slot in slot_filter_priority:
            params = [p for p in dact.params if p.slot == slot.value]
            for param in params:
                if any(
                    [
                        re.search(r"\b{0}\b".format(pattern), param.value)
                        for pattern in PATTERN_DONT_CARE
                        + PATTERN_BASIC[UserIntents.ACKNOWLEDGE]
                        + PATTERN_BASIC[UserIntents.DENY]
                    ]
                ):
                    dact.remove_constraint(param)
                    continue
                if param.slot == Slots.KEYWORDS.value:
                    # remove the plot_keyword if it is also in other slot
                    # values or is a sub-string
                    if param.value in [
                        p.value for p in dact.params if p.slot != param.slot
                    ]:
                        dact.remove_constraint(param)
                if param.slot in [
                    Slots.GENRES.value,
                    Slots.KEYWORDS.value,
                    Slots.ACTORS.value,
                    Slots.DIRECTORS.value,
                ]:
                    # remove genre if it is a sub-string of any other value
                    values = (
                        param.value.strip().split()
                        if param.slot == Slots.GENRES.value
                        else [param.value]
                    )
                    for value in values:
                        for p in dact.params:
                            if (
                                p.slot != param.slot
                                and value in p.value.split()
                                and len(p.value.split()) != len(value.split())
                            ):
                                dact.remove_constraint(param)
                if param.slot == Slots.TITLE.value:
                    # remove the title if it is also in other slot values
                    if param.value in [
                        p.value for p in dact.params if p.slot != param.slot
                    ]:
                        dact.remove_constraint(param)
                    elif param.value in self.slot_values[Slots.KEYWORDS.value]:
                        param.slot = Slots.KEYWORDS.value
                    elif len(
                        [
                            p
                            for p in param.value.split()
                            if p in self.slot_values[Slots.GENRES.value]
                            or p in self.slot_annotator.genres_alternatives
                        ]
                    ) == len(param.value.split()):
                        param.slot = Slots.GENRES.value

        # extra check for if an annotation is a sub-string of another
        for param in dact.params:
            if param.slot in [Slots.YEAR.value, Slots.GENRES.value]:
                continue
            param.value = self.slot_annotator.find_in_raw_utterance(
                raw_utterance, param.value, len(word_tokenize(param.value))
            )
        for param in deepcopy(dact.params):
            if any(
                [
                    param.value.lower() in p.value.lower()
                    and param.value.lower() != p.value.lower()
                    for p in dact.params
                    if p.slot != param.slot
                ]
            ):
                dact.remove_constraint(param)

        self._filter_genres(dact)
        dual_persons = self._filter_person_names(dact)
        values_neg = self._get_annotation_relevance(
            dact, raw_utterance, dual_persons
        )
        for param in dact.params:
            if param.value in values_neg:
                if param.op == Operator.EQ:
                    param.op = Operator.NE
                else:
                    param.value = f"{param.op} {param.value}"
                    param.op = Operator.NE

    def _filter_genres(self, dact: DialogueAct) -> None:
        """Splits genre constraint into sub-constraints.

        Args:
            dact: Dialogue act.
        """
        for param in dact.params:
            values = []
            if param.slot == Slots.GENRES.value:
                values = param.value.split()
                param.value = (
                    values[0]
                    if values[0] in self.slot_values[Slots.GENRES.value]
                    else self.slot_annotator.genres_alternatives[values[0]]
                )
            if len(values) > 1:
                for value in values[1:]:
                    if value not in [
                        p.value for p in dact.params if p.slot == param.slot
                    ]:
                        if value not in self.slot_values[Slots.GENRES.value]:
                            value = self.slot_annotator.genres_alternatives[
                                value
                            ]
                        dact.params.append(
                            ItemConstraint(
                                Slots.GENRES.value, Operator.EQ, value
                            )
                        )

    def _filter_person_names(self, dact: DialogueAct) -> List[str]:
        """Returns persons that can be both actors and directors.

        Args:
            dact: Dialogue act.

        Returns:
            A list of persons that are in both actor and director slot.
        """
        # check if both actor and director exist in annotation
        slots = [x.value for x in [Slots.ACTORS, Slots.DIRECTORS]]
        params = [p for p in dact.params if p.slot in slots]
        if len(params) == 1:
            return []
        param_values = {}
        for param in params:
            if param.value in param_values:
                param_values[param.value].append(param.slot)
            else:
                param_values[param.value] = [param.slot]
        dual_values = [x for x, y in param_values.items() if len(y) > 1]
        return dual_values

    def _get_annotation_relevance(
        self, dact: DialogueAct, raw_utterance: str, dual_person: List[str]
    ) -> List[str]:
        """Returns a list of values that are not wanted.

        Args:
            dact: Dialogue act.
            raw_utterance: Raw user utterance.
            dual_person: List of persons that can be both actors and directors.

        Returns:
            List of values that are not wanted.
        """
        # first sequence the params:
        values = sorted([p.value for p in dact.params], key=raw_utterance.find)
        words_pre_req = dict.fromkeys(values)
        next_ind = 0
        for val in words_pre_req:
            end_ind = raw_utterance.find(val)
            pre_req = raw_utterance[next_ind:end_ind]
            words_pre_req[val] = self._process_utterance(pre_req)
            next_ind = end_ind + len(val)
        param_dontwant = []
        for value, pre_req in words_pre_req.items():
            if any(
                [
                    re.search(r"\b{0}\b".format(pattern), pre_req)
                    for pattern in PATTERN_DONT_WANT
                ]
            ):
                param_dontwant.append(value)
        if dual_person and len(dual_person) > 0:
            for value in dual_person:
                if any(
                    [
                        re.search(
                            r"\b{0}\b".format(pattern), words_pre_req[value]
                        )
                        for pattern in self.tag_words_user_reveal_inquire[
                            Slots.DIRECTORS.value
                        ]
                    ]
                ):
                    dact.remove_constraint(
                        ItemConstraint(Slots.ACTORS.value, Operator.EQ, value)
                    )
                elif any(
                    [
                        re.search(
                            r"\b{0}\b".format(pattern), words_pre_req[value]
                        )
                        for pattern in self.tag_words_user_reveal_inquire[
                            Slots.ACTORS.value
                        ]
                    ]
                ):
                    dact.remove_constraint(
                        ItemConstraint(
                            Slots.DIRECTORS.value, Operator.EQ, value
                        )
                    )
        return param_dontwant<|MERGE_RESOLUTION|>--- conflicted
+++ resolved
@@ -19,14 +19,10 @@
 from moviebot.nlu.annotation.slots import Slots
 from moviebot.nlu.annotation.values import Values
 from moviebot.nlu.data_loader import DataLoader
-<<<<<<< HEAD
 from moviebot.nlu.recommendation_decision_processing import (
     RecommendationChoices,
     convert_choice_to_preference,
 )
-from moviebot.ontology.ontology import Ontology
-=======
->>>>>>> ddb95f1e
 
 PATTERN_BASIC = {
     UserIntents.ACKNOWLEDGE: ["yes", "okay", "fine", "sure"],
