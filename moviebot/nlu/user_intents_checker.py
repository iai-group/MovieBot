--- conflicted
+++ resolved
@@ -1,10 +1,5 @@
 """ This file contains the main functions for checking the user intents."""
 
-<<<<<<< HEAD
-__author__ = "Javeria Habib"
-
-=======
->>>>>>> ee5752bc
 import re
 import string
 from copy import deepcopy
@@ -14,11 +9,7 @@
 from nltk.stem import WordNetLemmatizer
 from nltk.tokenize import word_tokenize
 
-<<<<<<< HEAD
 from moviebot.core.intents.user_intents import UserIntents
-=======
-from moviebot.core.shared.intents.user_intents import UserIntents
->>>>>>> ee5752bc
 from moviebot.dialogue_manager.dialogue_act import DialogueAct
 from moviebot.nlu.annotation.item_constraint import ItemConstraint
 from moviebot.nlu.annotation.operator import Operator
@@ -34,16 +25,8 @@
     required, CheckUserIntents calls annotators to check which slot user refers
     to."""
 
-<<<<<<< HEAD
-    def __init__(self, config):
-        """Initialize the Intents checker and load database, tag words etc
-
-        :type self.database: DataBase
-        :type self.ontology: Ontology
-=======
     def __init__(self, config: Dict[str, Any]):
         """Initializes the intents checker and load database, tag words etc.
->>>>>>> ee5752bc
 
         Args:
             config: Dictionary with ontology and database.
@@ -503,9 +486,7 @@
                     results.remove(result)
             if len(results) > 0:
                 return [
-                    ItemConstraint(
-                        Slots.TITLE.value, Operator.EQ, str(results)
-                    )
+                    ItemConstraint(Slots.TITLE.value, Operator.EQ, str(results))
                 ]
 
     def _remove_param(self, param, dact):
