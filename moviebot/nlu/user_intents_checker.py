--- conflicted
+++ resolved
@@ -15,15 +15,9 @@
 from moviebot.nlu.annotators.operator import Operator
 from moviebot.intents.user_intents import UserIntents
 from moviebot.nlu.data_loader import DataLoader
-<<<<<<< HEAD
-from moviebot.nlu.annotators.slot_annotator import SlotAnnotator
+from moviebot.nlu.annotators.rule_based_annotator import RBAnnotator
 from moviebot.nlu.annotators.slots import Slots
 from moviebot.nlu.annotators.values import Values
-=======
-from moviebot.nlu.rule_based_annotator import RBAnnotator
-from moviebot.dialogue_manager.slots import Slots
-from moviebot.dialogue_manager.values import Values
->>>>>>> fd6de697
 
 
 class UserIntentsChecker:
@@ -338,11 +332,7 @@
         for slot, values in self.tag_words_user_inquire.items():
             if any([value for value in values if value in utterance]):
                 dact.intent = UserIntents.INQUIRE
-<<<<<<< HEAD
-                dact.params.append(ItemConstraint(slot, Operator.EQ, ""))
-=======
                 dact.params.append(ItemConstraint(slot, Operator.EQ, ''))
->>>>>>> fd6de697
         if dact.intent == UserIntents.UNK:  # and self._is_question(raw_utterance):
             for slot, values in self.tag_words_user_reveal_inquire.items():
                 if any([value for value in values if value in utterance]):
