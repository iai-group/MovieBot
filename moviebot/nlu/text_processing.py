"""This module is used for preprocessing user inputs before further analysis.
The user utterance is broken into tokens which contain additional information
about the it.
"""

from typing import Text, List, Optional

import string
from nltk.corpus import stopwords
from nltk.stem import WordNetLemmatizer
from nltk.tokenize import word_tokenize


class Span:
    """Subpart of an utterance. Contains mapping of start and end positions in
    the original utterance.
    """

    def __init__(self,
                 text: Text,
                 start: int,
                 end: Optional[int] = None,
                 lemma: Optional[Text] = None) -> None:
        self.text = text

        self.start = start
        self.end = end if end else start + len(text)

        self.lemma = lemma if lemma else text

    def overlaps(self, other) -> bool:
        """Checks whether two spans overlap in the original utterance.

        Args:
            other (Span): Span to compare against

        Returns:
            bool: True if there is overlap.
        """
        return (self.start <= other.start
                and self.end > other.start) or (other.start <= self.start
                                                and other.end > self.start)
<<<<<<< HEAD

    def __eq__(self, other):
        return (self.start, self.end, self.text, self.lemma) == (
            other.start,
            other.end,
            other.text,
            other.lemma,
        )
=======
>>>>>>> 77bb88b4

    def __lt__(self, other):
        return (self.start, self.end) < (other.start, other.end)

    def __add__(self, other):
        sorted_spans = sorted((self, other))
        text = ' '.join(span.text for span in sorted_spans)
        lemma = ' '.join(span.lemma for span in sorted_spans)

        return Span(text, sorted_spans[0].start, sorted_spans[1].end, lemma)

    def __radd__(self, other):
        if other == 0:
            return self
        else:
            return self.__add__(other)


class Token(Span):
    """Token is a smaller unit than Span. While Span can stretch over several
    words, Token contains only single words. Token stores additional
    information about the word.
    """

    def __init__(self,
                 text: Text,
                 start: int,
                 end: Optional[int] = None,
                 lemma: Optional[Text] = None,
                 is_stop: Optional[bool] = False) -> None:

        super().__init__(text, start, end, lemma)
        self.is_stop = is_stop


class Tokenizer:
    """This class contains methods needed for preprocessing sentences.
    """

    def __init__(self, additional_stop_words: List[Text] = None) -> None:
        stop_words = stopwords.words('english')
        if additional_stop_words:
            stop_words.extend(additional_stop_words)

        self._stop_words = set(stop_words)
        self._lemmatizer = WordNetLemmatizer()
        self._punctuation = set(string.punctuation.replace('\'', ''))

    def process_text(self, text: Text) -> List[Token]:
        """Processes given text. The text is split into tokens which can be
        mapped back to the original text.

        Args:
            text (Text): Input text, user utterance.

        Returns:
            List[Token]: List of Tokens
        """
        processed_text = self.remove_punctuation(text)
        word_tokens = processed_text.split()  #word_tokenize(processed_text)

        return self.tokenize(word_tokens, text)

    def remove_punctuation(self, text: Text) -> Text:
        """Defines patterns of punctuation marks to remove in the
        utterance.

        Args:
            text (str): Sentence.

        Returns:
            str: Sentence without punctuation.
        """
        return ''.join(
            ch if ch not in self._punctuation else ' ' for ch in text)

    def lemmatize_text(self, text: Text) -> Text:
        """Returns string lemma.

        Args:
            text (Text): Input text.

        Returns:
            Text: Lemmatized string.
        """
        text = text.replace('\'', '')
        return self._lemmatizer.lemmatize(text.lower())

    def tokenize(self, word_tokens: List[Text], text: Text) -> List[Token]:
        """Returns a tokenized copy of text.

        Args:
            text (str): Sentence to tokenize.

        Returns:
            List[str]: List of tokens.
        """
        end = 0
        tokens = []
        for word in word_tokens:
            start = text.index(word, end)
            end = start + len(word)
            lemma = self.lemmatize_text(word)
            is_stopword = word in self._stop_words

            tokens.append(Token(word, start, end, lemma, is_stopword))
        return tokens<|MERGE_RESOLUTION|>--- conflicted
+++ resolved
@@ -40,7 +40,6 @@
         return (self.start <= other.start
                 and self.end > other.start) or (other.start <= self.start
                                                 and other.end > self.start)
-<<<<<<< HEAD
 
     def __eq__(self, other):
         return (self.start, self.end, self.text, self.lemma) == (
@@ -49,8 +48,6 @@
             other.text,
             other.lemma,
         )
-=======
->>>>>>> 77bb88b4
 
     def __lt__(self, other):
         return (self.start, self.end) < (other.start, other.end)
