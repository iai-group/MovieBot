"""Types of conversational agents are available here."""
import logging
import os
<<<<<<< HEAD
from typing import Any, Dict, List, Union

from dialoguekit.core import AnnotatedUtterance, Intent
from dialoguekit.participant import Agent, DialogueParticipant

from moviebot.core.intents.agent_intents import AgentIntents
from moviebot.core.utterance.utterance import UserUtterance
from moviebot.database.database import DataBase
from moviebot.dialogue_manager.dialogue_act import DialogueAct
from moviebot.domain.movie_domain import MovieDomain
from moviebot.nlg.nlg import NLG
from moviebot.nlu.annotation.item_constraint import ItemConstraint
from moviebot.nlu.annotation.operator import Operator
from moviebot.nlu.nlu import NLU
=======
from typing import Any, Dict

from dialoguekit.core import AnnotatedUtterance, Intent, Utterance
from dialoguekit.participant import Agent, DialogueParticipant
from moviebot.core.core_types import DialogueOptions
from moviebot.core.intents.agent_intents import AgentIntents
from moviebot.database.db_movies import DataBase
from moviebot.dialogue_manager.dialogue_manager import DialogueManager
from moviebot.nlg.nlg import NLG
from moviebot.nlu.rule_based_nlu import RuleBasedNLU as NLU
from moviebot.ontology.ontology import Ontology
>>>>>>> 4fec288b
from moviebot.recommender.recommender_model import RecommenderModel
from moviebot.recommender.slot_based_recommender_model import (
    SlotBasedRecommenderModel,
)

logger = logging.getLogger(__name__)


def _get_db(db_path: str) -> DataBase:
    """Checks if the database file exists and get the file.

    Args:
        db_path: The path to the file.

    Returns:
        The database class instance.
    """
    if os.path.isfile(db_path):
        return DataBase(db_path)
    else:
        raise FileNotFoundError(f"Database file {db_path} not found.")


class MovieBotAgent(Agent):
    def __init__(self, config: Dict[str, Any] = None) -> None:
        """MovieBotAgent controls all the components of the basic architecture
        of IAI MovieBot.

        Initially the Conversational Agent is able to interact with human
        users via text.

        Args:
            config: Configuration. Defaults to None.
        """
        super().__init__(
            id="IAIMovieBot",
            agent_type=DialogueParticipant.AGENT,
            stop_intent=AgentIntents.BYE.value,
        )

        self.config = config
        self.new_user = False

<<<<<<< HEAD
        domain_path = self.config.get("DATA", {}).get("domain_path")
        self.domain = MovieDomain(domain_path) if domain_path else None
=======
        ontology_path = self.config.get("DATA", {}).get("ontology_path")
        self.ontology = _get_ontology(ontology_path) if ontology_path else None
>>>>>>> 4fec288b
        db_path = self.config.get("DATA", {}).get("db_path")
        self.database = _get_db(db_path) if db_path else None
        self.slot_values_path = self.config.get("DATA", {}).get(
            "slot_values_path"
        )

        nlu_tag_words_slots_path = self.config.get("NLU", {}).get(
            "tag_words_slots"
        )
        if not nlu_tag_words_slots_path:
            raise EnvironmentError(
                "Conversational Agent: No tag words provided for slots in user"
                " utterance"
            )

        _recommender = self._get_recommender(
            self.config.get("RECOMMENDER", "slot_based")
        )

        self.data_config = dict(
<<<<<<< HEAD
            domain=self.domain,
=======
            ontology=self.ontology,
>>>>>>> 4fec288b
            database=self.database,
            recommender=_recommender,
            slot_values_path=self.slot_values_path,
            tag_words_slots_path=nlu_tag_words_slots_path,
        )
        self.nlu = NLU(self.data_config)
<<<<<<< HEAD
        self.nlg = NLG(dict(domain=self.domain))
=======
        self.nlg = NLG(dict(ontology=self.ontology))
>>>>>>> 4fec288b
        self.data_config["slots"] = list(
            self.nlu.intents_checker.slot_values.keys()
        )

        self.isBot = (
            self.config.get("TELEGRAM", False)
            or self.config.get("FLASK_REST", False)
            or self.config.get("FLASK_SOCKET", False)
        )

<<<<<<< HEAD
=======
        self.dialogue_manager = DialogueManager(
            self.data_config, self.isBot, self.new_user
        )

>>>>>>> 4fec288b
    def _get_recommender(self, recommender_type: str) -> RecommenderModel:
        """Creates a recommender model of given type.

        Recommender types supported: slot_based.

        Args:
            recommender_type: Recommender type.

        Returns:
            A recommender model.

        Raises:
            ValueError: If the recommender type is not supported.
        """
        if recommender_type == "slot_based":
            return SlotBasedRecommenderModel(self.database, self.domain)

        raise ValueError(f"{recommender_type} is not supported.")

    def _generate_utterance(
        self,
        agent_response: str,
        agent_intent: Intent,
        options: DialogueOptions,
        recommend_item: Dict[str, Any] = None,
    ):
        """Generates an utterance object based on response and options.

        Args:
            agent_response: Agent response.
            agent_intent: Intent of the agent.
            options: Options for the user.
<<<<<<< HEAD
=======
            recommend_item: Recommended item. Defaults to None.
>>>>>>> 4fec288b

        Returns:
            An annotated utterance.
        """
        metadata = {"options": options}
        if recommend_item:
            metadata.update({"recommended_item": recommend_item})

        if not self.isBot:
            logger.debug(
                str(
                    self._dialogue_connector.dialogue_state_tracker.dialogue_state  # noqa
                )
            )

            utterance = AnnotatedUtterance(
                intent=agent_intent,
                text=agent_response,
                participant=DialogueParticipant.AGENT,
                annotations=[],
                metadata=metadata,
            )
<<<<<<< HEAD
        else:
            record_data = self._dialogue_connector.get_state().to_dict()
=======

            utterance = AnnotatedUtterance(
                intent=agent_intent,
                text=agent_response,
                participant=DialogueParticipant.AGENT,
                annotations=[],
                metadata=metadata,
            )
        else:
            record_data = self.dialogue_manager.get_state().to_dict()
>>>>>>> 4fec288b
            metadata.update({"record_data": record_data})
            utterance = AnnotatedUtterance(
                intent=agent_intent,
                text=agent_response,
                participant=DialogueParticipant.AGENT,
                annotations=[],
                metadata=metadata,
            )

        return utterance

    def welcome(self, user_fname: str = None) -> None:
        """Sends a welcome message to the user.
<<<<<<< HEAD

        Args:
            user_fname: User's first name. Defaults to None.
        """
        agent_dacts = [
            DialogueAct(
                AgentIntents.WELCOME,
                [
                    ItemConstraint("new_user", Operator.EQ, self.new_user),
                    ItemConstraint("is_bot", Operator.EQ, self.isBot),
                ],
            )
        ]
        self._dialogue_connector.dialogue_state_tracker.update_state_agent(
            agent_dacts
        )
        agent_response, options = self.nlg.generate_output(
            agent_dacts, user_fname=user_fname
        )

        utterance = self._generate_utterance(
            agent_response, AgentIntents.WELCOME.value, options
        )

        self._dialogue_connector.register_agent_utterance(utterance)

    def goodbye(self) -> None:
        """Sends a goodbye message to the user."""
        agent_dacts = [DialogueAct(AgentIntents.BYE, [])]
        self._dialogue_connector.dialogue_state_tracker.update_state_agent(
            agent_dacts
        )
        agent_response, options = self.nlg.generate_output(agent_dacts)
        utterance = self._generate_utterance(
            agent_response, AgentIntents.BYE.value, options
        )
        self._dialogue_connector.register_agent_utterance(utterance)

    def receive_utterance(
        self,
        user_utterance: UserUtterance,
        user_options: DialogueOptions = {},
    ) -> None:
        """Receives an utterance from the user and sends a response.

        Args:
=======

        Args:
            user_fname: User's first name. Defaults to None.
        """
        agent_dacts = self.dialogue_manager.start_dialogue(self.new_user)
        self.dialogue_manager.dialogue_state_tracker.update_state_agent(
            agent_dacts
        )
        agent_response, options = self.nlg.generate_output(
            agent_dacts, user_fname=user_fname
        )

        utterance = self._generate_utterance(
            agent_response, AgentIntents.WELCOME.value, options
        )

        self._dialogue_connector.register_agent_utterance(utterance)

    def goodbye(self) -> None:
        """Sends a goodbye message to the user.

        This method is not used, bye intent is generated by the dialogue policy.
        """
        pass

    def receive_utterance(
        self,
        user_utterance: Utterance,
        user_options: DialogueOptions = {},
    ) -> None:
        """Receives an utterance from the user and sends a response.

        Args:
>>>>>>> 4fec288b
            utterance: User utterance.
            Dialogue options that were provided to the user in
              previous turn.
        """
<<<<<<< HEAD
        self._dialogue_connector.get_state().user_utterance = user_utterance

        user_dacts = self.nlu.generate_dact(
            user_utterance,
            user_options,
            self._dialogue_connector.get_state(),
        )
        self._dialogue_connector.receive_input(user_dacts)

        agent_dacts = self._dialogue_connector.generate_output()
=======
        self.dialogue_manager.get_state().user_utterance = user_utterance
        user_dacts = self.nlu.generate_dacts(
            user_utterance, user_options, self.dialogue_manager.get_state()
        )
        self.dialogue_manager.receive_input(user_dacts)

        agent_dacts = self.dialogue_manager.generate_output()
>>>>>>> 4fec288b
        dialogue_state = (
            self._dialogue_connector.dialogue_state_tracker.dialogue_state
        )
        agent_response, options = self.nlg.generate_output(
            agent_dacts,
            dialogue_state=dialogue_state,
            user_fname=self._dialogue_connector._user.id,
        )

        agent_intents = Intent(
            ";".join([da.intent.value.label for da in agent_dacts])
<<<<<<< HEAD
        )
        if AgentIntents.RECOMMEND in [da.intent for da in agent_dacts]:
            utterance = self._generate_utterance(
                agent_response,
                agent_intents,
                options,
                self._dialogue_connector.get_state().item_in_focus,
            )
        else:
            utterance = self._generate_utterance(
                agent_response, agent_intents, options
            )
=======
        )
        recommend_flag = AgentIntents.RECOMMEND in [
            da.intent for da in agent_dacts
        ]
        utterance = self._generate_utterance(
            agent_response,
            agent_intents,
            options,
            self.dialogue_manager.get_state().item_in_focus
            if recommend_flag
            else None,
        )

>>>>>>> 4fec288b
        self._dialogue_connector.register_agent_utterance(utterance)

    def end_dialogue(self) -> None:
        """Ends the dialogue and save the experience if required."""
        # TODO: Save the experience
        pass

    def terminated_dialogue(self) -> bool:
        """Checks if the dialogue is terminated by either user or the number of
        dialogues have reached a maximum limit.

        Returns:
            True if conversation is finished.
        """
        return self._dialogue_connector.get_state().at_terminal_state<|MERGE_RESOLUTION|>--- conflicted
+++ resolved
@@ -1,22 +1,6 @@
 """Types of conversational agents are available here."""
 import logging
 import os
-<<<<<<< HEAD
-from typing import Any, Dict, List, Union
-
-from dialoguekit.core import AnnotatedUtterance, Intent
-from dialoguekit.participant import Agent, DialogueParticipant
-
-from moviebot.core.intents.agent_intents import AgentIntents
-from moviebot.core.utterance.utterance import UserUtterance
-from moviebot.database.database import DataBase
-from moviebot.dialogue_manager.dialogue_act import DialogueAct
-from moviebot.domain.movie_domain import MovieDomain
-from moviebot.nlg.nlg import NLG
-from moviebot.nlu.annotation.item_constraint import ItemConstraint
-from moviebot.nlu.annotation.operator import Operator
-from moviebot.nlu.nlu import NLU
-=======
 from typing import Any, Dict
 
 from dialoguekit.core import AnnotatedUtterance, Intent, Utterance
@@ -25,10 +9,9 @@
 from moviebot.core.intents.agent_intents import AgentIntents
 from moviebot.database.db_movies import DataBase
 from moviebot.dialogue_manager.dialogue_manager import DialogueManager
+from moviebot.domain.movie_domain import MovieDomain
 from moviebot.nlg.nlg import NLG
 from moviebot.nlu.rule_based_nlu import RuleBasedNLU as NLU
-from moviebot.ontology.ontology import Ontology
->>>>>>> 4fec288b
 from moviebot.recommender.recommender_model import RecommenderModel
 from moviebot.recommender.slot_based_recommender_model import (
     SlotBasedRecommenderModel,
@@ -72,13 +55,8 @@
         self.config = config
         self.new_user = False
 
-<<<<<<< HEAD
         domain_path = self.config.get("DATA", {}).get("domain_path")
         self.domain = MovieDomain(domain_path) if domain_path else None
-=======
-        ontology_path = self.config.get("DATA", {}).get("ontology_path")
-        self.ontology = _get_ontology(ontology_path) if ontology_path else None
->>>>>>> 4fec288b
         db_path = self.config.get("DATA", {}).get("db_path")
         self.database = _get_db(db_path) if db_path else None
         self.slot_values_path = self.config.get("DATA", {}).get(
@@ -99,22 +77,14 @@
         )
 
         self.data_config = dict(
-<<<<<<< HEAD
             domain=self.domain,
-=======
-            ontology=self.ontology,
->>>>>>> 4fec288b
             database=self.database,
             recommender=_recommender,
             slot_values_path=self.slot_values_path,
             tag_words_slots_path=nlu_tag_words_slots_path,
         )
         self.nlu = NLU(self.data_config)
-<<<<<<< HEAD
         self.nlg = NLG(dict(domain=self.domain))
-=======
-        self.nlg = NLG(dict(ontology=self.ontology))
->>>>>>> 4fec288b
         self.data_config["slots"] = list(
             self.nlu.intents_checker.slot_values.keys()
         )
@@ -125,13 +95,10 @@
             or self.config.get("FLASK_SOCKET", False)
         )
 
-<<<<<<< HEAD
-=======
         self.dialogue_manager = DialogueManager(
             self.data_config, self.isBot, self.new_user
         )
 
->>>>>>> 4fec288b
     def _get_recommender(self, recommender_type: str) -> RecommenderModel:
         """Creates a recommender model of given type.
 
@@ -164,10 +131,7 @@
             agent_response: Agent response.
             agent_intent: Intent of the agent.
             options: Options for the user.
-<<<<<<< HEAD
-=======
             recommend_item: Recommended item. Defaults to None.
->>>>>>> 4fec288b
 
         Returns:
             An annotated utterance.
@@ -178,9 +142,7 @@
 
         if not self.isBot:
             logger.debug(
-                str(
-                    self._dialogue_connector.dialogue_state_tracker.dialogue_state  # noqa
-                )
+                str(self.dialogue_manager.dialogue_state_tracker.dialogue_state)
             )
 
             utterance = AnnotatedUtterance(
@@ -190,21 +152,8 @@
                 annotations=[],
                 metadata=metadata,
             )
-<<<<<<< HEAD
-        else:
-            record_data = self._dialogue_connector.get_state().to_dict()
-=======
-
-            utterance = AnnotatedUtterance(
-                intent=agent_intent,
-                text=agent_response,
-                participant=DialogueParticipant.AGENT,
-                annotations=[],
-                metadata=metadata,
-            )
         else:
             record_data = self.dialogue_manager.get_state().to_dict()
->>>>>>> 4fec288b
             metadata.update({"record_data": record_data})
             utterance = AnnotatedUtterance(
                 intent=agent_intent,
@@ -218,54 +167,6 @@
 
     def welcome(self, user_fname: str = None) -> None:
         """Sends a welcome message to the user.
-<<<<<<< HEAD
-
-        Args:
-            user_fname: User's first name. Defaults to None.
-        """
-        agent_dacts = [
-            DialogueAct(
-                AgentIntents.WELCOME,
-                [
-                    ItemConstraint("new_user", Operator.EQ, self.new_user),
-                    ItemConstraint("is_bot", Operator.EQ, self.isBot),
-                ],
-            )
-        ]
-        self._dialogue_connector.dialogue_state_tracker.update_state_agent(
-            agent_dacts
-        )
-        agent_response, options = self.nlg.generate_output(
-            agent_dacts, user_fname=user_fname
-        )
-
-        utterance = self._generate_utterance(
-            agent_response, AgentIntents.WELCOME.value, options
-        )
-
-        self._dialogue_connector.register_agent_utterance(utterance)
-
-    def goodbye(self) -> None:
-        """Sends a goodbye message to the user."""
-        agent_dacts = [DialogueAct(AgentIntents.BYE, [])]
-        self._dialogue_connector.dialogue_state_tracker.update_state_agent(
-            agent_dacts
-        )
-        agent_response, options = self.nlg.generate_output(agent_dacts)
-        utterance = self._generate_utterance(
-            agent_response, AgentIntents.BYE.value, options
-        )
-        self._dialogue_connector.register_agent_utterance(utterance)
-
-    def receive_utterance(
-        self,
-        user_utterance: UserUtterance,
-        user_options: DialogueOptions = {},
-    ) -> None:
-        """Receives an utterance from the user and sends a response.
-
-        Args:
-=======
 
         Args:
             user_fname: User's first name. Defaults to None.
@@ -299,23 +200,10 @@
         """Receives an utterance from the user and sends a response.
 
         Args:
->>>>>>> 4fec288b
             utterance: User utterance.
             Dialogue options that were provided to the user in
               previous turn.
         """
-<<<<<<< HEAD
-        self._dialogue_connector.get_state().user_utterance = user_utterance
-
-        user_dacts = self.nlu.generate_dact(
-            user_utterance,
-            user_options,
-            self._dialogue_connector.get_state(),
-        )
-        self._dialogue_connector.receive_input(user_dacts)
-
-        agent_dacts = self._dialogue_connector.generate_output()
-=======
         self.dialogue_manager.get_state().user_utterance = user_utterance
         user_dacts = self.nlu.generate_dacts(
             user_utterance, user_options, self.dialogue_manager.get_state()
@@ -323,7 +211,6 @@
         self.dialogue_manager.receive_input(user_dacts)
 
         agent_dacts = self.dialogue_manager.generate_output()
->>>>>>> 4fec288b
         dialogue_state = (
             self._dialogue_connector.dialogue_state_tracker.dialogue_state
         )
@@ -335,20 +222,6 @@
 
         agent_intents = Intent(
             ";".join([da.intent.value.label for da in agent_dacts])
-<<<<<<< HEAD
-        )
-        if AgentIntents.RECOMMEND in [da.intent for da in agent_dacts]:
-            utterance = self._generate_utterance(
-                agent_response,
-                agent_intents,
-                options,
-                self._dialogue_connector.get_state().item_in_focus,
-            )
-        else:
-            utterance = self._generate_utterance(
-                agent_response, agent_intents, options
-            )
-=======
         )
         recommend_flag = AgentIntents.RECOMMEND in [
             da.intent for da in agent_dacts
@@ -362,7 +235,6 @@
             else None,
         )
 
->>>>>>> 4fec288b
         self._dialogue_connector.register_agent_utterance(utterance)
 
     def end_dialogue(self) -> None:
