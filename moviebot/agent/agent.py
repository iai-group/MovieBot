--- conflicted
+++ resolved
@@ -214,17 +214,9 @@
               previous turn.
         """
         self.dialogue_manager.get_state().user_utterance = user_utterance
-<<<<<<< HEAD
         self.dialogue_manager.get_context().add_utterance(user_utterance)
         user_dacts = self.nlu.generate_dacts(
             user_utterance, user_options, self.dialogue_manager.get_state()
-=======
-
-        user_dacts = self.nlu.generate_dact(
-            user_utterance,
-            user_options,
-            self.dialogue_manager.get_state(),
->>>>>>> 5170a5e6
         )
         self.dialogue_manager.receive_input(user_dacts)
 
