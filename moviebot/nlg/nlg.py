--- conflicted
+++ resolved
@@ -6,13 +6,8 @@
 from copy import deepcopy
 from typing import List
 
-<<<<<<< HEAD
 from moviebot.core.intents.agent_intents import AgentIntents
 from moviebot.core.intents.user_intents import UserIntents
-=======
-from moviebot.core.shared.intents.agent_intents import AgentIntents
-from moviebot.core.shared.intents.user_intents import UserIntents
->>>>>>> ee5752bc
 from moviebot.dialogue_manager.dialogue_act import DialogueAct
 from moviebot.dialogue_manager.dialogue_state import DialogueState
 from moviebot.nlu.annotation.item_constraint import ItemConstraint
@@ -44,15 +39,8 @@
             ],
             Slots.KEYWORDS.value: [
                 "Can you give me a few keywords?",
-<<<<<<< HEAD
                 "What are you looking for in a movie? Some keywords "
                 "would be good.",
-=======
-                (
-                    "What are you looking for in a movie? Some keywords "
-                    "would be good."
-                ),
->>>>>>> ee5752bc
             ],
             Slots.DIRECTORS.value: [
                 "Any specific director you are looking for?",
@@ -60,7 +48,6 @@
             ],
             Slots.ACTORS.value: [
                 "Do you have any favourite actor these days?",
-<<<<<<< HEAD
                 "Any hints regarding the cast? Can you give me a name of any "
                 "actor?",
             ],
@@ -68,19 +55,6 @@
                 "Which timeline do you prefer? For example, 90s or 80s?",
                 "Do you have any preference of when the movie was produced? "
                 "For example, 1992 or  90s.",
-=======
-                (
-                    "Any hints regarding the cast? Can you give me a name of"
-                    " any actor?"
-                ),
-            ],
-            Slots.YEAR.value: [
-                "Which timeline do you prefer? For example, 90s or 80s?",
-                (
-                    "Do you have any preference of when the movie was produced?"
-                    " For example, 1992 or  90s."
-                ),
->>>>>>> ee5752bc
             ],
         }
 
@@ -99,51 +73,25 @@
 
         self.agent_inform_nlg = {
             Slots.TITLE.value: [
-<<<<<<< HEAD
-                f'The title of the movie is "{self.inform_key[Slots.TITLE.value]}".',
+                "The title of the movie is"
+                f' "{self.inform_key[Slots.TITLE.value]}".',
                 f'Its name is "{self.inform_key[Slots.TITLE.value]}".',
             ],
             Slots.GENRES.value: [
-                f"The genres it belongs to are {self.inform_key[Slots.GENRES.value]}.",
-=======
-                (
-                    "The title of the movie is"
-                    f' "{self.inform_key[Slots.TITLE.value]}".'
-                ),
-                f'Its name is "{self.inform_key[Slots.TITLE.value]}".',
-            ],
-            Slots.GENRES.value: [
-                (
-                    "The genres it belongs to are"
-                    f" {self.inform_key[Slots.GENRES.value]}."
-                ),
->>>>>>> ee5752bc
+                "The genres it belongs to are"
+                f" {self.inform_key[Slots.GENRES.value]}.",
                 f"Its genres are {self.inform_key[Slots.GENRES.value]}.",
             ],
             Slots.PLOT.value: [f"{self.inform_key[Slots.PLOT.value]}"],
             Slots.KEYWORDS.value: [
-<<<<<<< HEAD
-                f"The plot of the movie revolves around {self.inform_key[Slots.KEYWORDS.value]}.",
-                f"The movie plot is about {self.inform_key[Slots.KEYWORDS.value]}.",
+                "The plot of the movie revolves around "
+                f"{self.inform_key[Slots.KEYWORDS.value]}.",
+                "The movie plot is about "
+                f"{self.inform_key[Slots.KEYWORDS.value]}.",
             ],
             Slots.DIRECTORS.value: [
-                f"The director of this movie is {self.inform_key[Slots.DIRECTORS.value]}.",
-=======
-                (
-                    "The plot of the movie revolves around"
-                    f" {self.inform_key[Slots.KEYWORDS.value]}."
-                ),
-                (
-                    "The movie plot is about"
-                    f" {self.inform_key[Slots.KEYWORDS.value]}."
-                ),
-            ],
-            Slots.DIRECTORS.value: [
-                (
-                    "The director of this movie is"
-                    f" {self.inform_key[Slots.DIRECTORS.value]}."
-                ),
->>>>>>> ee5752bc
+                "The director of this movie is "
+                f"{self.inform_key[Slots.DIRECTORS.value]}.",
                 f"Its directed by {self.inform_key[Slots.DIRECTORS.value]}.",
             ],
             Slots.DURATION.value: [
@@ -151,25 +99,6 @@
                 f"This movie is {self.inform_key[Slots.DURATION.value]} long.",
             ],
             Slots.ACTORS.value: [
-<<<<<<< HEAD
-                f"Some of the famous actors in this movie are "
-                f"{self.inform_key[Slots.ACTORS.value]}.",
-                f"Actors {self.inform_key[Slots.ACTORS.value]} have played prominent roles in "
-                f"this movie.",
-            ],
-            Slots.YEAR.value: [
-                f"The movie was released in {self.inform_key[Slots.YEAR.value]}.",
-                f"It was released in the year {self.inform_key[Slots.YEAR.value]}.",
-            ],
-            Slots.MOVIE_LINK.value: [
-                f"The link of the movie on IMDb is {self.inform_key[Slots.MOVIE_LINK.value]}",
-                f"You can find more about the movie at this link: "
-                f"{self.inform_key[Slots.MOVIE_LINK.value]}",
-            ],
-            Slots.RATING.value: [
-                f"Its rating on IMDb is {self.inform_key[Slots.RATING.value]}.",
-                f"The rating of this movie on IMDb is {self.inform_key[Slots.RATING.value]}.",
-=======
                 (
                     "Some of the famous actors in this movie are "
                     f"{self.inform_key[Slots.ACTORS.value]}."
@@ -205,7 +134,6 @@
                     "The rating of this movie on IMDb is"
                     f" {self.inform_key[Slots.RATING.value]}."
                 ),
->>>>>>> ee5752bc
             ],
         }
 
@@ -324,11 +252,6 @@
                         clarify_response = self._clarify_CIN(CIN, agent_dact)
                         if len(clarify_response.split()) == 1:
                             narrow_space = [
-<<<<<<< HEAD
-                                "Can you guide me to narrow down the search space?",
-                                "Please answer a few questions to help me find a good "
-                                "movie.",
-=======
                                 (
                                     "Can you guide me to narrow down the search"
                                     " space?"
@@ -337,20 +260,10 @@
                                     "Please answer a few questions to help me"
                                     " find a good movie."
                                 ),
->>>>>>> ee5752bc
                             ]
                             intent_response = random.choice(narrow_space)
                         else:
                             count_message = [
-<<<<<<< HEAD
-                                f"There are almost {round_value} {clarify_response}.",
-                                f"I have found almost {round_value} {clarify_response}.",
-                            ]
-                            narrow_space = [
-                                "Can you guide me more to narrow down the search space?",
-                                "Please answer a few more questions to help me find a "
-                                "good movie.",
-=======
                                 (
                                     "There are almost"
                                     f" {round_value} {clarify_response}."
@@ -369,7 +282,6 @@
                                     "Please answer a few more questions to help"
                                     " me find a good movie."
                                 ),
->>>>>>> ee5752bc
                             ]
                             intent_response = " ".join(
                                 [
@@ -399,14 +311,6 @@
                             Slots.MOVIE_LINK.value
                         ]
                         clarify_response = [
-<<<<<<< HEAD
-                            f"I would like to recommend you {clarify_response} "
-                            f'named **"[{param.value}]({link})"**. Have '
-                            f"you watched it?",
-                            f"There is {clarify_response} named "
-                            f'**"[{param.value}]({link})"**. '
-                            f"Have you seen this one?",
-=======
                             (
                                 "I would like to recommend you"
                                 f" {clarify_response} named"
@@ -418,7 +322,6 @@
                                 f'**"[{param.value}]({link})"**. '
                                 "Have you seen this one?"
                             ),
->>>>>>> ee5752bc
                         ]
                         intent_response = random.choice(clarify_response)
                         # if dialogue_state.agent_repeats_offer:
@@ -436,14 +339,6 @@
             elif agent_dact.intent == AgentIntents.NO_RESULTS:
                 intent_response = random.choice(
                     [
-<<<<<<< HEAD
-                        "Sorry, I don't have any "
-                        f'{"other " if dialogue_state.items_in_context else ""}'
-                        f"{self._clarify_CIN(CIN, agent_dact)}.",
-                        "Sorry, I couldn't find any "
-                        f'{"other " if dialogue_state.items_in_context else ""}'
-                        f"{self._clarify_CIN(CIN, agent_dact)}.",
-=======
                         (
                             "Sorry, I don't have any "
                             f'{"other " if dialogue_state.items_in_context else ""}'
@@ -454,7 +349,6 @@
                             f'{"other " if dialogue_state.items_in_context else ""}'
                             f"{self._clarify_CIN(CIN, agent_dact)}."
                         ),
->>>>>>> ee5752bc
                     ]
                 )
                 intent_response += (
@@ -476,12 +370,7 @@
                     if param.slot == Slots.MORE_INFO.value:
                         intent_response = random.choice(
                             [
-<<<<<<< HEAD
                                 "What would you like to know about "
-=======
-                                "What would you like to know "
-                                "about "
->>>>>>> ee5752bc
                                 f'"{param.value}"?'
                             ]
                         )
@@ -547,15 +436,8 @@
             return random.choice(
                 [
                     f"{value} minutes",
-<<<<<<< HEAD
                     f'{hours} {"hours" if hours > 1 else "hour"} and '
                     f'{minutes} {"minutes" if minutes > 1 else "minute"}',
-=======
-                    (
-                        f'{hours} {"hours" if hours > 1 else "hour"} and '
-                        f'{minutes} {"minutes" if minutes > 1 else "minute"}'
-                    ),
->>>>>>> ee5752bc
                 ]
             )
         else:
@@ -777,15 +659,8 @@
                             random.choice(
                                 [
                                     f'I want {_a_an} "{value}" genre movie.',
-<<<<<<< HEAD
                                     f'I would prefer {_a_an} "{value}" '
                                     "genre film.",
-=======
-                                    (
-                                        f'I would prefer {_a_an} "{value}" '
-                                        "genre film."
-                                    ),
->>>>>>> ee5752bc
                                 ]
                             )
                         ]
@@ -793,21 +668,10 @@
                         options[param_key] = [
                             random.choice(
                                 [
-<<<<<<< HEAD
                                     f'Don\'t want {_a_an} "{value}" genre'
                                     "movie.",
                                     f'Won\'t prefer {_a_an} "{value}" '
                                     "genre film.",
-=======
-                                    (
-                                        f'Don\'t want {_a_an} "{value}" genre'
-                                        "movie."
-                                    ),
-                                    (
-                                        f'Won\'t prefer {_a_an} "{value}" '
-                                        "genre film."
-                                    ),
->>>>>>> ee5752bc
                                 ]
                             )
                         ]
@@ -848,21 +712,10 @@
                         options[param_key] = [
                             random.choice(
                                 [
-<<<<<<< HEAD
                                     "Don't want the director "
                                     f'"{value.title()}".',
                                     "Shouldn't be directed by "
                                     f'"{value.title()}".',
-=======
-                                    (
-                                        "Don't want the director"
-                                        f' "{value.title()}".'
-                                    ),
-                                    (
-                                        "Shouldn't be directed by"
-                                        f' "{value.title()}".'
-                                    ),
->>>>>>> ee5752bc
                                 ]
                             )
                         ]
@@ -876,15 +729,8 @@
                             random.choice(
                                 [
                                     f'Don\'t consider actor "{value.title()}".',
-<<<<<<< HEAD
                                     f'Remove "{value.title()}" from the list of'
                                     " actors.",
-=======
-                                    (
-                                        f'Remove "{value.title()}" from the'
-                                        " list of actors."
-                                    ),
->>>>>>> ee5752bc
                                 ]
                             )
                         ]
@@ -893,21 +739,10 @@
                         options[param_key] = [
                             random.choice(
                                 [
-<<<<<<< HEAD
                                     'Release year should be the "'
                                     f'{self._summarize_title_year(value)}".',
                                     'Need a movie from the "'
                                     f'{self._summarize_title_year(value)}".',
-=======
-                                    (
-                                        'Release year should be the "'
-                                        f'{self._summarize_title_year(value)}".'
-                                    ),
-                                    (
-                                        'Need a movie from the "'
-                                        f'{self._summarize_title_year(value)}".'
-                                    ),
->>>>>>> ee5752bc
                                 ]
                             )
                         ]
@@ -915,21 +750,10 @@
                         options[param_key] = [
                             random.choice(
                                 [
-<<<<<<< HEAD
                                     "Release year shouldn't be the \""
                                     f'{self._summarize_title_year(value)}".',
                                     "Don't need a movie from the \""
                                     f'{self._summarize_title_year(value)}".',
-=======
-                                    (
-                                        "Release year shouldn't be the \""
-                                        f'{self._summarize_title_year(value)}".'
-                                    ),
-                                    (
-                                        "Don't need a movie from the \""
-                                        f'{self._summarize_title_year(value)}".'
-                                    ),
->>>>>>> ee5752bc
                                 ]
                             )
                         ]
@@ -967,11 +791,6 @@
                     UserIntents.REJECT,
                     [ItemConstraint("reason", Operator.EQ, "dont_like")],
                 ): ["I don't like this recommendation."],
-<<<<<<< HEAD
-=======
-                # [random.choice(['I don\'t like this recommendation.',
-                #                 'Recommend me something else please.'])],
->>>>>>> ee5752bc
                 DialogueAct(UserIntents.ACCEPT, []): [
                     "I like this recommendation."
                 ],
@@ -1030,11 +849,7 @@
                         random.choice(
                             [
                                 f'I want {_a_an} "{value}" movie.',
-<<<<<<< HEAD
-                                f'I would prefer {_a_an} "{value}" ' f"film.",
-=======
                                 f'I would prefer {_a_an} "{value}" film.',
->>>>>>> ee5752bc
                             ]
                         )
                     ]
@@ -1042,11 +857,7 @@
                     options[param_key] = [
                         random.choice(
                             [
-<<<<<<< HEAD
-                                f'Don\'t want {_a_an} "{value}" ' f"movie.",
-=======
                                 f'Don\'t want {_a_an} "{value}" movie.',
->>>>>>> ee5752bc
                                 f'Won\'t prefer {_a_an} "{value}" film.',
                             ]
                         )
@@ -1065,11 +876,7 @@
                     options[param_key] = [
                         random.choice(
                             [
-<<<<<<< HEAD
-                                f"Don't need movies based on " f'"{value}".',
-=======
                                 f'Don\'t need movies based on "{value}".',
->>>>>>> ee5752bc
                                 f'No need of {_a_an} "{value}" film.',
                             ]
                         )
@@ -1103,15 +910,8 @@
                         random.choice(
                             [
                                 f'Don\'t consider actor "{value.title()}".',
-<<<<<<< HEAD
                                 f'Remove "{value.title()}" from the list of '
                                 "actors.",
-=======
-                                (
-                                    f'Remove "{value.title()}" from the list of'
-                                    " actors."
-                                ),
->>>>>>> ee5752bc
                             ]
                         )
                     ]
@@ -1120,21 +920,10 @@
                     options[param_key] = [
                         random.choice(
                             [
-<<<<<<< HEAD
                                 'Release year should be the "'
                                 f'{self._summarize_title_year(value)}".',
                                 'Need a movie from the "'
                                 f'{self._summarize_title_year(value)}".',
-=======
-                                (
-                                    'Release year should be the "'
-                                    f'{self._summarize_title_year(value)}".'
-                                ),
-                                (
-                                    'Need a movie from the "'
-                                    f'{self._summarize_title_year(value)}".'
-                                ),
->>>>>>> ee5752bc
                             ]
                         )
                     ]
@@ -1142,21 +931,10 @@
                     options[param_key] = [
                         random.choice(
                             [
-<<<<<<< HEAD
                                 "Release year shouldn't be the \""
                                 f'{self._summarize_title_year(value)}".',
                                 "Don't need a movie from the \""
                                 f'{self._summarize_title_year(value)}".',
-=======
-                                (
-                                    "Release year shouldn't be the \""
-                                    f'{self._summarize_title_year(value)}".'
-                                ),
-                                (
-                                    "Don't need a movie from the \""
-                                    f'{self._summarize_title_year(value)}".'
-                                ),
->>>>>>> ee5752bc
                             ]
                         )
                     ]
