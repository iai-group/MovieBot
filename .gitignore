--- conflicted
+++ resolved
@@ -10,9 +10,6 @@
 # pytest coverage
 .coverage
 
-<<<<<<< HEAD
-dialogue_export/
-=======
 # pytorch
 lightning_logs/
 **/wandb/*
@@ -26,5 +23,4 @@
 data/users.db
 
 # local experimentation
-local/
->>>>>>> 4fec288b
+local/