.idea/
__pycache__/
doc/build/*
conversation_history/*
data/slot_values.json

# evaluation data
eval/data/extras/*

# pytest coverage
.coverage

<<<<<<< HEAD
# pytorch
lightning_logs/
moviebot/nlu/annotation/joint_bert/model
**/wandb/*

# models
**/checkpoints/*
=======
# Exportes and logs
dialogue_export/
data/users.db
>>>>>>> 796eb67d
<|MERGE_RESOLUTION|>--- conflicted
+++ resolved
@@ -10,16 +10,14 @@
 # pytest coverage
 .coverage
 
-<<<<<<< HEAD
 # pytorch
 lightning_logs/
-moviebot/nlu/annotation/joint_bert/model
 **/wandb/*
 
 # models
+models/
 **/checkpoints/*
-=======
+
 # Exportes and logs
 dialogue_export/
-data/users.db
->>>>>>> 796eb67d
+data/users.db