# IAI MovieBot

[![Code style: black](https://img.shields.io/badge/code%20style-black-000000.svg)](https://github.com/psf/black)
[![Documentation Status](https://readthedocs.org/projects/iai-moviebot/badge/?version=latest)](https://iai-moviebot.readthedocs.io/en/latest/?badge=latest)
![Tests](https://img.shields.io/github/actions/workflow/status/iai-group/moviebot/merge.yaml?label=Tests&branch=main)
![Coverage Badge](https://img.shields.io/endpoint?url=https://gist.githubusercontent.com/IKostric/4f783c1a3358dbd1e01d44f9656676a0/raw/coverage.MovieBot.main.json)
![Python version](https://img.shields.io/badge/python-3.9-blue)

IAI MovieBot is a conversational recommender system for movies. It follows a standard task-oriented dialogue system architecture, comprising natural language understanding (NLU), dialogue manager (DM), and natural language generation (NLG) components. Additionally, it includes a user model and a recommendation engine. Some modules may use different models, which can be trained using the provided training utilities. It also comes with different deployment platforms (such as Telegram and Flask REST).
The distinctive features of IAI MovieBot include a task-specific dialogue flow, a multi-modal chat interface, and an effective way to deal with dynamically changing user preferences. While our current focus is limited to movies, the system aims to be a reusable and extensible development framework that can support users in accomplishing recommendation-related goals via multi-turn conversations.

The v1.0 version of IAI MovieBot has been presented as a demonstration paper at CIKM'20 [[PDF](https://arxiv.org/pdf/2009.03668.pdf)], while the v2.0 version was presented at WSDM'24 [[PDF](https://arxiv.org/pdf/2403.00520.pdf)].

## Versions

Available versions of IAI MovieBot:

  * v2.0 (current version)
  * [v1.1.0](https://github.com/iai-group/MovieBot/releases/tag/v1.1.0)
  * [v1.0.1](https://github.com/iai-group/MovieBot/releases/tag/v1.0.1)
  * [v1.0](https://github.com/iai-group/MovieBot/releases/tag/v1.0.0)

## Installation and usage

Installation and usage instructions are available in the [documentation](https://iai-moviebot.readthedocs.io/).

## Components

Below is the overview of IAI MovieBot 2.0 architecture. Blue components are inherited from IAI MovieBot 1.0 and the green ones are new additions. Training utilities are available for components marked with a star (*).

![MovieBot v2 architecture](docs/source/_static/Blueprint_MovieBot_v2.png)

<!-- TODO: Add link to related documentation pages -->

  * Platform [[doc](https://iai-moviebot.readthedocs.io/en/latest/usage.html)]
    - Terminal
    - Telegram
    - Flask REST
    - Flask socket.io
<<<<<<< HEAD
  * Natural Language Understanding (NLU) [[doc](https://iai-moviebot.readthedocs.io/en/latest/nlu.html)]
=======
  * Natural Language Understanding (NLU) [[doc](https://iai-moviebot.readthedocs.io/en/latest/architecture.html#natural-language-understanding)]
>>>>>>> 7105af6e
    - Rule-based
    - JointBERT
  * Dialogue management
    - Dialogue policy
      + Rule-based
      + Deep Q-Network (DQN)
      + Advantage Actor-Critic (A2C)
    - Dialogue state tracking
  * User model
  * User model explainability
  * Recommendation engine
  * Natural Language Generation (NLG) [[doc](https://iai-moviebot.readthedocs.io/en/latest/architecture.html#natural-language-generation)]

Training utilities:

  * NLU training (JointBERT)
  * Reinforcement learning training (DQN and A2C) using a user simulator [[doc](https://iai-moviebot.readthedocs.io/en/latest/reinforcement_learning.html)]

## Demos

IAI MovieBot v2.0 can be tried [here](https://gustav1.ux.uis.no/moviebotv2/).

![MovieBot v2.0](docs/source/_static/moviebot_v2_w_user_model.png)

IAI MovieBot v1.0 can be tried on the Telegram channel [@iai_moviebot_bot](https://t.me/iai_moviebot_bot).

![MovieBot v1.0 Telegram demo](docs/source/_static/demo_MovieBot_v1_telegram.png)

## Contributions

Contributions are welcome. Changes to IAI MovieBot should conform to the [IAI Python Style Guide](https://github.com/iai-group/guidelines/tree/main/python).

## Citation

For the most recent version (v2.0) of IAI MovieBot, please cite:

```bibtex
@inproceedings{Bernard:2024:WSDM,
    author = {Bernard, Nolwenn and Kostric, Ivica and Balog, Krisztian},
    title = {IAI MovieBot 2.0: An Enhanced Research Platform with Trainable Neural Components and Transparent User Modeling},
    year = {2024},
    booktitle = {Proceedings of the 17th ACM International Conference on Web Search and Data Mining},
    pages = {1042--1045},
    doi = {10.1145/3616855.3635699},
    series = {WSDM '24}
}
```

For the v1.0 version of IAI MovieBot, please cite:

```bibtex
@inproceedings{Habib:2020:CIKM,
    author = {Habib, Javeria and Zhang, Shuo and Balog, Krisztian},
    title = {IAI {MovieBot}: {A} Conversational Movie Recommender System},
    year = {2020},
    booktitle = {Proceedings of the 29th ACM International Conference on Information and Knowledge Management},
    pages = {3405--3408},
    doi = {10.1145/3340531.3417433},
    series = {CIKM '20}
}
```

## Contributors

IAI MovieBot is developed and maintained by the [IAI group](https://iai.group/) at the University of Stavanger.

(Alphabetically ordered by last name)

  * Javeria Habib (2020)
  * Krisztian Balog (2020-present)
  * Nolwenn Bernard (2022-present)
  * Ivica Kostric (2021-present)
  * Weronika Łajewska (2022-present)
  * Martin G. Skjæveland (2022)
  * Shuo Zhang (2020)<|MERGE_RESOLUTION|>--- conflicted
+++ resolved
@@ -37,11 +37,7 @@
     - Telegram
     - Flask REST
     - Flask socket.io
-<<<<<<< HEAD
   * Natural Language Understanding (NLU) [[doc](https://iai-moviebot.readthedocs.io/en/latest/nlu.html)]
-=======
-  * Natural Language Understanding (NLU) [[doc](https://iai-moviebot.readthedocs.io/en/latest/architecture.html#natural-language-understanding)]
->>>>>>> 7105af6e
     - Rule-based
     - JointBERT
   * Dialogue management
@@ -57,7 +53,7 @@
 
 Training utilities:
 
-  * NLU training (JointBERT)
+  * NLU training (JointBERT) [[doc](https://iai-moviebot.readthedocs.io/en/latest/nlu.html#training-the-jointbert-model)]
   * Reinforcement learning training (DQN and A2C) using a user simulator [[doc](https://iai-moviebot.readthedocs.io/en/latest/reinforcement_learning.html)]
 
 ## Demos
